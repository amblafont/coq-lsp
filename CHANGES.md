--- conflicted
+++ resolved
@@ -13,9 +13,6 @@
    (@ejgallego, #350)
  - Auto-ignore Coq object files; can be disabled in config
    (@ejgallego, #365)
-<<<<<<< HEAD
- - Remove the Ok diagnostics setting (@artagnon, #129)
-=======
  - Support workspaces with multiple roots, this is very useful for
    projects that contain several `_CoqProject` files in different
    directories (@ejgallego, #374)
@@ -24,7 +21,7 @@
  - Fix bug that made the server not exit on `exit` LSP notification
    (@artagnon, @ejgallego, #375, fixes #230)
  - Lay the foundation for server tests (@artagnon, #356)
->>>>>>> 174317f2
+ - Remove the `coq-lsp.ok_diagnostics` setting (@artagnon, #129)
 
 # coq-lsp 0.1.5.1: Path
 -----------------------
