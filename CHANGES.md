# coq-lsp 0.1.5: Form
---------------------

 - Fix a bug when trying to complete in an empty file (@ejgallego,
   #270)
 - Fix a bug with the position reported by the `$/coq/fileProgress`
   notification
 - Fix messages panel rendering after the port to React (@ejgallego,
   #272)
 - Fix non-compliance with LSP range type due to extra `offset` field
   (@ejgallego, #271)
 - The goal display now numbers goals starting with 1 instead of 0
   (@artagnon, #277, report by Hugo Herbelin)
 - Markdown Coq code blocks now must specify "coq" as a language
   (@ejgallego, #280)
 - Server is now more strict w.r.t. what URIs it will accept for
   documents, see protocol documentation (@ejgallego, #286, reported
   by Alex Sanchez-Stern)
 - Hypothesis with bodies are now correctly displayed (@ejgallego,
   #296, fixes #293, report by Ali Caglayan)
 - `coq-lsp` incorrectly required the optional `rootPath`
   initialization parameter, moreover it ignored `rootUri` if present
   which goes against the LSP spec (@ejgallego, #295, report by Alex
   Sanchez-Stern)
 - `coq-lsp` will now reject opening multiple files when the
   underlying Coq version is buggy (@ejgallego, fixes #275, fixes
   #281)
 - Fix bug when parsing client option for unicode completion
   (@ejgallego #301)
<<<<<<< HEAD
 - Support unicode characters in filenames (@artagnon, #302)
=======
 - Stop checking documents after a maximum number of errors,
   user-configurable (by default 150) (@ejgallego, #303)
>>>>>>> ecbc2f2b

# coq-lsp 0.1.4: View
---------------------

 - Support for OCaml 4.11 (@ejgallego, #184)
 - The keybinding alt+enter in VSCode is now correctly scoped to be
   only active on Coq files (@artagnon, #188)
 - Support Unicode files (@ejgallego, #200, fixes #193, fixes #197)
 - The info view is now script enabled and does client-side
   rendering. It is also now bundled with esbuild as part of the build
   process (@artagnon, @ejgallego, #171)
 - The no-op `--std` argument to the `coq-lsp` binary has been
   removed, beware of your setup in the extension settings
   (@ejgallego, #208)
 - Settings for the VSCode extension are now categorized (@Alizter, #212)
 - `GoalAnswer`s now include the proof "stack" and better hypothesis
   information, changes are compatible with 0.1.3 `GoalAnswer` version
   (@ejgallego, #237)
 - Focus is now preserved when the info view pops up (@artagnon, #242,
   fixes #224)
 - In `_CoqProject`, `-impredicative-set` is now parsed correctly
   (@artagnon, #241)
 - InfoView is not written in React (@ejgallego, #223)
 - `debug` option in the client / protocol that will enable Coq's backtraces
   (@Alizter, @ejgallego, #217, #248)
 - Full document stats are now correctly computed on checking
   resumption, still cached sentences will display the cached timing
   tho (@ejgallego, #257)
 - Set Coq library name correctly from URI, note this makes the server
   to accept less URIs (@ejgallego, #260)
 - `_CoqProject` file is now detected using LSP client `rootPath`
   (@ejgallego, #261)
 - You can press `\` to trigger Unicode completion by the server. This
   behavior is configurable, with "off", "regular", and "extended"
   settings (@artagnon, @Alizter, ejgallego, #219).

# coq-lsp 0.1.3: Event
----------------------

 - Much improved handling of Coq fatal errors, the server is now
   hardened against them (@ejgallego, #155, #157, #160, fixes #91)
 - `coq-lsp` now follows the LSP specification regarding
   initialization strictly (@ejgallego, #168)
 - New setting for goals to be updated when the selection changes due
   to a command; this makes VsCodeVim cursor tracking work; thanks to
   Cactus (Anton) Golov for detailed bug reporting and testing
   (@ejgallego, @jesyspa, #170, fixes #163)
 - `coq-lsp` will now warn the user when two files have been opened
   simultaneously and the parser may go into a broken state :/
   (@ejgallego, #169)
 - Implement request postponement and cancellation. Thus
   `documentSymbols` will now be postponed until the document is
   ready, (@ejgallego, #141, #146, fixes #124)
 - Protocol and VS Code interfaces now support shelved and given_up
   goals (@ejgallego, #175)
 - Allow to postpone requests to wait for data to become available on
   document points; this is implemented to provide a nicer "show goals
   while I type" experience. Client default has been changed to "show
   goals on mouse, click, typing, and cursor movement) (@ejgallego,
   #177, #179)
 - Store stats per document (@ejgallego, #180, fixes #173)

# coq-lsp 0.1.2: Message
------------------------

 - Send an error to the client if the client and server versions don't
   match (@ejgallego, #126)
 - Parse options -noinit, -indices-matter, and -impredicative-set from
   `_CoqProject` (@artagnon, @ejgallego, #140, #150)
 - Log file `log-lsp.txt` has been removed in favor of `coq-lsp.trace.server`
   (@artagnon, @ejgallego, #130, #148)
 - Added --bt flag to print a backtrace on error (@Alizter, #147)
 - A detailed view of Coq errors is now displayed in the info panel
   (@ejgallego, #128)
 - Coq "Notice" messages, such as the ones generated by `About` or
   `Search` are not shown anymore as diagnostics. Instead, they will
   be shown on the side panel when clicking on the corresponding
   command. The `show_notices_as_diagnostics` option allows to restore
   old behavior (@ejgallego, #128, fixes #125)
 - Print some more info about Coq workspace configuration (@ejgallego, #151)
 - Admit failed `Qed` by default; allow users to configure it
   (@ejgallego, #118, fixes #90)

# coq-lsp 0.1.1: Location
-------------------------

 - Don't crash if the log file can't be created (@ejgallego, #87)
 - Use LSP functions for client-side logging (@ejgallego, #87)
 - Log `_CoqProject` detection settings to client window (@ejgallego, #88)
 - Use plugin include paths from `_CoqProject` (@ejgallego, #88)
 - Support OCaml >= 4.12 (@ejgallego, #93)
 - Optimize the number of diagnostics sent in eager mode (@ejgallego, #104)
 - Improved syntax highlighting on VSCode client (@artagnon, #105)
 - Resume document checking from the point it was interrupted
   (@ejgallego, #95, #99)
 - Don't convert Coq "Info" messages such as "Foo is defined" to
   feedback by default; users willing to see them can set the
   corresponding option (@ejgallego, #113)
 - Send `$/coq/fileProgress` progress notifications from server,
   similarly to what Lean does; display them in Code's right gutter
   (@ejgallego, #106, fixes #54)
 - Show goals on click by default, allow users to configure the
   behavior to follow cursor in different ways (@ejgallego, #116,
   fixes #89)
 - Show file position in goal buffer, use collapsible elements for
   goal list (@ejgallego, #115, fixes #109)
 - Resume checking from common prefix on document update (@ejgallego,
   #111, fixes #110)
 - Only serve goals, hover, and symbols requests when the document
   has been sufficiently processed (@ejgallego, #120, fixes #100)

# coq-lsp 0.1.0: Memory
-----------------------

 - Location-aware cache for incremental Coq interpretation (@ejgallego)
 - Smart, structure-aware error recovery (@ejgallego)
 - Configure flags reading _CoqProject file (@artagnon, #3)
 - Interruption support (@ejgallego , @Alizter, #27, #32, #34)
 - Markdown support (@ejgallego, #62)
 - Goal display (@ejgallego @corwin-of-amber, #69)
 - User-side configuration (@ejgallego, #67)
 - Allow to configure before/after goal display (@ejgallego, #78)
 - Allow requests to interrupt checking (@ejgallego, #76)

# coq-lsp 0.0.0.1
-----------------

 - Bootstrap from lambdapi-lsp server (@ejgallego)<|MERGE_RESOLUTION|>--- conflicted
+++ resolved
@@ -27,12 +27,9 @@
    #281)
  - Fix bug when parsing client option for unicode completion
    (@ejgallego #301)
-<<<<<<< HEAD
  - Support unicode characters in filenames (@artagnon, #302)
-=======
  - Stop checking documents after a maximum number of errors,
    user-configurable (by default 150) (@ejgallego, #303)
->>>>>>> ecbc2f2b
 
 # coq-lsp 0.1.4: View
 ---------------------
