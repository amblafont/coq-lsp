--- conflicted
+++ resolved
@@ -3,9 +3,7 @@
 
  - Update VSCode client dependencies, should bring some performance
    improvements to goal pretty printing (@ejgallego, #530)
-<<<<<<< HEAD
-- Update goal display colors for light mode so they are actually readable now. (@bhaktishh, #539, fixes #532)
-=======
+ - Update goal display colors for light mode so they are actually readable now. (@bhaktishh, #539, fixes #532)
  - Added link to Python coq-lsp client by Pedro Carrot and Nuno
    Saavedra (@Nfsaavedra, #536)
  - Properly concatenate warnings from _CoqProject (@ejgallego,
@@ -13,7 +11,6 @@
  - Fix broken `coq/saveVo` and `coq/getDocument` requests due to a
    parsing problem with extra fields in their requests (@ejgallego,
    #547, reported by @Zimmi48)
->>>>>>> a804b63a
 
 # coq-lsp 0.1.7: Just-in-time
 -----------------------------
